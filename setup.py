from setuptools import setup

# read the contents of your README file
from pathlib import Path
this_directory = Path(__file__).parent
long_description = (this_directory / "README.md").read_text()


setup(
    name='messari',
    version='0.0.1',
    packages=['tests', 'messari', 'messari.defillama', 'messari.messari', 'messari.tokenterminal'],
    url='',
    long_description=long_description,
    long_description_content_type='text/markdown',
    data_files=['json/messari_to_dl.json', 'json/messari_to_tt.json'],
    license='MIT`',
    classifiers=[
        "Programming Language :: Python :: 3",
        "License :: OSI Approved :: MIT License",
        "Operating System :: OS Independent",
    ],
<<<<<<< HEAD
    author='robertotalamas, michealkremer',
=======
    author='Roberto Talamas, Michael Kremer',
>>>>>>> 3907b481
    author_email='roberto.talamas@gmail.com, kremeremichael@gmail.com',
    description='Messari API'
)<|MERGE_RESOLUTION|>--- conflicted
+++ resolved
@@ -20,11 +20,7 @@
         "License :: OSI Approved :: MIT License",
         "Operating System :: OS Independent",
     ],
-<<<<<<< HEAD
-    author='robertotalamas, michealkremer',
-=======
     author='Roberto Talamas, Michael Kremer',
->>>>>>> 3907b481
     author_email='roberto.talamas@gmail.com, kremeremichael@gmail.com',
     description='Messari API'
 )