"""This module is dedicated to utilites used by multiple classes"""

import datetime
import json
import os
from collections.abc import MutableMapping
from typing import List, Union, Dict

import pandas as pd

# Inconsistent API usage between metrics and profile end points
#
# works: https://data.messari.io/api/v1/assets/BTC/metrics?fields=id,symbol,marketcap
# doesn't work: https://data.messari.io/api/v1/assets/BTC/metrics?fields=id,symbol,metrics/markecap
#
# works: https://data.messari.io/api/v2/assets/BTC/profile?fields=id,symbol,profile/general
# doesn't work: https://data.messari.io/api/v2/assets/BTC/profile?fields=id,symbol,general


def convert_flatten(response_json: Union[Dict, MutableMapping],
                    parent_key: str = "", sep: str = "_") -> Dict:
    """Collapse JSON response to one single dictionary.

     :param response_json: dict, MutableMapping
        JSON response from API call.
     :param parent_key: str
        Key from original JSON
     :param sep: str
        Delimiter for new keys
     :return Collapsed JSON.ass
     """
    items: List = []
    for k, v in response_json.items():
        new_key = parent_key + sep + k if parent_key else k
        if isinstance(v, MutableMapping):
            items.extend(convert_flatten(v, new_key, sep=sep).items())
        else:
            items.append((new_key, v))
    return dict(items)


def validate_input(asset_input: Union[str, List]):
    """Checks if input is list.

    :param asset_input: str, list
        Single asset slug string or list of asset slugs (i.e. BTC).
    :return List of asset slugs.
    :raises ValueError if input is neither a string or list
    """
    if isinstance(asset_input, str):
        return [asset_input]
    elif isinstance(asset_input, list):
        return asset_input
    else:
        raise ValueError("Input should be of type string or list")


DATETIME_FORMAT = "%Y-%m-%d"


def validate_datetime(datetime_input: Union[str, datetime.datetime]) -> Union[datetime.date, None]:
    """Checks if input is datetime.datetime.

    :param datetime_input: str, datetime.datetime
        Single string "YYYY-MM-DD" or datetime.datetime
    :return datetime.datetime.
    :raises ValueError if input is neither a string (formatted correctly) or datetime.datetime
    """
    if isinstance(datetime_input, str):
        # NOTE Choosing to return just date component of datetime.datetime
        return datetime.datetime.strptime(datetime_input, DATETIME_FORMAT).date() # noqa
    elif isinstance(datetime_input, datetime.datetime):
        # NOTE Choosing to return just date component of datetime.datetime
        return datetime_input.date() # noqa
    else:
        raise ValueError("Input should be of type string 'YYYY-MM-DD' or datetime.datetime")


def unpack_list_of_dicts(list_of_dicts: List) -> Dict:
    """Unpack list of dictionaries to dictionary of dictionaries.

    The keys of the object are assets and the value is the associated asset data.

    :param list_of_dicts: list
        List of python dictionaries
    :return Dictionary of dictionaries
    """
    return {asset_data["slug"]: asset_data for asset_data in list_of_dicts}


def validate_asset_fields_list_order(asset_fields: List, field: str) -> List:
    """Validates fields list order is arranged correctly when constructing url.

    :param asset_fields: list
        List of asset fields
    :param field: str
        String of asset field
    :return Arranged list of metrics
    """
    if asset_fields[-1] == field:
        return asset_fields
    else:
        asset_fields.append(asset_fields.pop(asset_fields.index(field)))
        return asset_fields


def find_and_update_asset_field(asset_fields: List, field: str, updated_field: str) -> List:
    """Find a updates fields list to concatenate drill metric or profile drill down in url.

    :param asset_fields: list
        List of asset fields.
    :param field: str
        String of asset field to replace.
    :param updated_field: str
        String to update asset field.
    :return Updated asset field list.
    """
    field_idx = asset_fields.index(field)
    asset_fields[field_idx] = updated_field
    return asset_fields


def time_filter_df(df_in: pd.DataFrame, start_date: str = None,
                   end_date: str = None) -> pd.DataFrame:
    """Convert filter timeseries indexed DataFrame

    :param df_in: pd.DataFrame
        Dataframe to filter
    :param start_date: str
        Optional starting date for filter
    :param end_date: str
        Optional end date for filter
    :return: pandas DataFrame
    """

    filtered_df = df_in
    filtered_df.sort_index(inplace=True)  # Must sort ascending for this to work

    if start_date:
        start = validate_datetime(start_date)
        filtered_df = filtered_df[start:]
        pass

    if end_date:
        end = validate_datetime(end_date)
        filtered_df = filtered_df[:end]
        pass

    return filtered_df


def get_taxonomy_dict(filename: str) -> Dict:
    current_path = os.path.dirname(__file__)
    # this file is being called from an install
    if os.path.exists(os.path.join(current_path, f"../{filename}")):
        json_path = os.path.join(current_path, f"../{filename}")
        with open(json_path, "r", encoding="utf=8") as file:
            taxonomy_dict = json.load(file)
            file.close()
    # this file is being called from the project dir
<<<<<<< HEAD
    elif os.path.exists(
            os.path.join(current_path, f"../mappings/{filename}")):
        json_path = os.path.join(current_path, f"../mappings/{filename}")
        with open(json_path, "r", encoding="utf-8") as file:
            taxonomy_dict = json.load(file)
            file.close()
=======
    elif os.path.exists(os.path.join(current_path, f"mappings/{filename}")):
        json_path = os.path.join(current_path, f"mappings/{filename}")
        file = open(json_path, "r", encoding="utf-8")
        taxonomy_dict = json.load(file)
        file.close()
>>>>>>> eb84bc37
    else:  # Can't find .mappings mapping file, default to empty
        print(f"ERROR: cannot find {filename}")
        taxonomy_dict = {}
    return taxonomy_dict<|MERGE_RESOLUTION|>--- conflicted
+++ resolved
@@ -158,20 +158,11 @@
             taxonomy_dict = json.load(file)
             file.close()
     # this file is being called from the project dir
-<<<<<<< HEAD
-    elif os.path.exists(
-            os.path.join(current_path, f"../mappings/{filename}")):
-        json_path = os.path.join(current_path, f"../mappings/{filename}")
+    elif os.path.exists(os.path.join(current_path, f"mappings/{filename}")):
+        json_path = os.path.join(current_path, f"mappings/{filename}")
         with open(json_path, "r", encoding="utf-8") as file:
             taxonomy_dict = json.load(file)
             file.close()
-=======
-    elif os.path.exists(os.path.join(current_path, f"mappings/{filename}")):
-        json_path = os.path.join(current_path, f"mappings/{filename}")
-        file = open(json_path, "r", encoding="utf-8")
-        taxonomy_dict = json.load(file)
-        file.close()
->>>>>>> eb84bc37
     else:  # Can't find .mappings mapping file, default to empty
         print(f"ERROR: cannot find {filename}")
         taxonomy_dict = {}
