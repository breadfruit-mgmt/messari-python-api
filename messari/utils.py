import datetime
import json
import os
from collections.abc import MutableMapping
from typing import List, Union, Dict

import pandas as pd

"""
Inconsistent API usage between metrics and profile end points

works: https://data.messari.io/api/v1/assets/BTC/metrics?fields=id,symbol,marketcap
doesn't work: https://data.messari.io/api/v1/assets/BTC/metrics?fields=id,symbol,metrics/markecap

works: https://data.messari.io/api/v2/assets/BTC/profile?fields=id,symbol,profile/general
doesn't work: https://data.messari.io/api/v2/assets/BTC/profile?fields=id,symbol,general
"""


def convert_flatten(response_json: Union[Dict, MutableMapping],
                    parent_key: str = "", sep: str = "_") -> Dict:
    """Collapse JSON response to one single dictionary.

     :param response_json: dict, MutableMapping
        JSON response from API call.
     :param parent_key: str
        Key from original JSON
     :param sep: str
        Delimiter for new keys
     :return Collapsed JSON.ass
     """
    items: List = []
    for k, v in response_json.items():
        new_key = parent_key + sep + k if parent_key else k
        if isinstance(v, MutableMapping):
            items.extend(convert_flatten(v, new_key, sep=sep).items())
        else:
            items.append((new_key, v))
    return dict(items)


def validate_input(asset_input: Union[str, List]):
    """Checks if input is list.

    :param asset_input: str, list
        Single asset slug string or list of asset slugs (i.e. BTC).
    :return List of asset slugs.
    :raises ValueError if input is neither a string or list
    """
    if isinstance(asset_input, str):
        return [asset_input]
    elif isinstance(asset_input, list):
        return asset_input
    else:
        raise ValueError("Input should be of type string or list")


DATETIME_FORMAT = "%Y-%m-%d"


def validate_datetime(datetime_input: Union[str, datetime.datetime]) -> Union[datetime.date, None]:
    """Checks if input is datetime.datetime.

    :param datetime_input: str, datetime.datetime
        Single string "YYYY-MM-DD" or datetime.datetime
    :return datetime.datetime.
    :raises ValueError if input is neither a string (formatted correctly) or datetime.datetime
    """
    if isinstance(datetime_input, str):
        # NOTE Choosing to return just date component of datetime.datetime
        return datetime.datetime.strptime(datetime_input, DATETIME_FORMAT).date() # noqa
    elif isinstance(datetime_input, datetime.datetime):
        # NOTE Choosing to return just date component of datetime.datetime
        return datetime_input.date() # noqa
    else:
        raise ValueError("Input should be of type string 'YYYY-MM-DD' or datetime.datetime")


def unpack_list_of_dicts(list_of_dicts: List) -> Dict:
    """Unpack list of dictionaries to dictionary of dictionaries.

    The keys of the object are assets and the value is the associated asset data.

    :param list_of_dicts: list
        List of python dictionaries
    :return Dictionary of dictionaries
    """
    return {asset_data["slug"]: asset_data for asset_data in list_of_dicts}


def validate_asset_fields_list_order(asset_fields: List, field: str) -> List:
    """Validates fields list order is arranged correctly when constructing url.

    :param asset_fields: list
        List of asset fields
    :param field: str
        String of asset field
    :return Arranged list of metrics
    """
    if asset_fields[-1] == field:
        return asset_fields
    else:
        asset_fields.append(asset_fields.pop(asset_fields.index(field)))
        return asset_fields


def find_and_update_asset_field(asset_fields: List, field: str, updated_field: str) -> List:
    """Find a updates fields list to concatenate drill metric or profile drill down in url.

    :param asset_fields: list
        List of asset fields.
    :param field: str
        String of asset field to replace.
    :param updated_field: str
        String to update asset field.
    :return Updated asset field list.
    """
    field_idx = asset_fields.index(field)
    asset_fields[field_idx] = updated_field
    return asset_fields


def time_filter_df(df_in: pd.DataFrame, start_date: str = None, end_date: str = None) -> pd.DataFrame:
    """Convert filter timeseries indexed DataFrame

    :param df_in: pd.DataFrame
        Dataframe to filter
    :param start_date: str
        Optional starting date for filter
    :param end_date: str
        Optional end date for filter
    :return: pandas DataFrame
    """

    filtered_df = df_in
    filtered_df.sort_index(inplace=True)  # Must sort ascending for this to work

    if start_date:
        start = validate_datetime(start_date)
        filtered_df = filtered_df[start:]
        pass

    if end_date:
        end = validate_datetime(end_date)
        filtered_df = filtered_df[:end]
        pass

    return filtered_df


def get_taxonomy_dict(filename: str) -> Dict:
    current_path = os.path.dirname(__file__)
    # this file is being called from an install
    if os.path.exists(os.path.join(current_path, f"../{filename}")):
        json_path = os.path.join(current_path, f"../{filename}")
        file = open(json_path, "r", encoding="utf=8")
        taxonomy_dict = json.load(file)
        file.close()
    # this file is being called from the project dir
    elif os.path.exists(
<<<<<<< HEAD
            os.path.join(current_path, f"../mappings/{filename}")):
        json_path = os.path.join(current_path, f"../mappings/{filename}")
        file = open(json_path, "r", encoding="utf-8")
        taxonomy_dict = json.load(file)
        file.close()
=======
            os.path.join(current_path, f"mappings/{filename}")):  # this file is being called from the project dir
        json_path = os.path.join(current_path, f"mappings/{filename}")
        taxonomy_dict = json.load(open(json_path, "r"))
>>>>>>> 2759952e
    else:  # Can't find .mappings mapping file, default to empty
        print(f"ERROR: cannot find {filename}")
        taxonomy_dict = {}
    return taxonomy_dict<|MERGE_RESOLUTION|>--- conflicted
+++ resolved
@@ -157,18 +157,11 @@
         taxonomy_dict = json.load(file)
         file.close()
     # this file is being called from the project dir
-    elif os.path.exists(
-<<<<<<< HEAD
-            os.path.join(current_path, f"../mappings/{filename}")):
-        json_path = os.path.join(current_path, f"../mappings/{filename}")
+    elif os.path.exists(os.path.join(current_path, f"mappings/{filename}")):
+        json_path = os.path.join(current_path, f"mappings/{filename}")
         file = open(json_path, "r", encoding="utf-8")
         taxonomy_dict = json.load(file)
         file.close()
-=======
-            os.path.join(current_path, f"mappings/{filename}")):  # this file is being called from the project dir
-        json_path = os.path.join(current_path, f"mappings/{filename}")
-        taxonomy_dict = json.load(open(json_path, "r"))
->>>>>>> 2759952e
     else:  # Can't find .mappings mapping file, default to empty
         print(f"ERROR: cannot find {filename}")
         taxonomy_dict = {}
